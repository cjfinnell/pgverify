version: 2.1
orbs:
  codecov: codecov/codecov@3.2.2

executors:
  go:
    docker:
      - image: cimg/go:1.21
  vm:
    machine:
      image: ubuntu-2004:202111-02

jobs:
  lint:
    executor: go
    steps:
      - checkout
      - run:
          name: Run linter
          command: make lint
  test:
    executor: vm
    steps:
      - checkout
      - run:
          name: Run tests
          command: make test
      - codecov/upload:
          file: coverage.txt

workflows:
  version: 2
  ci:
    jobs:
      - lint:
          context: org-global
      - test:
<<<<<<< HEAD
          context: org-global
      - ucheck/ucheck:
          context: org-global
          filters:
            tags:
              only: /^ucheck-.*/
=======
          context: org-global
>>>>>>> df6926e4
<|MERGE_RESOLUTION|>--- conflicted
+++ resolved
@@ -35,13 +35,4 @@
       - lint:
           context: org-global
       - test:
-<<<<<<< HEAD
-          context: org-global
-      - ucheck/ucheck:
-          context: org-global
-          filters:
-            tags:
-              only: /^ucheck-.*/
-=======
-          context: org-global
->>>>>>> df6926e4
+          context: org-global